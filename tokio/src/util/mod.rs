cfg_io_driver! {
    pub(crate) mod bit;
    pub(crate) mod slab;
}

<<<<<<< HEAD
pub(crate) mod linked_list;

#[cfg(any(feature = "rt-threaded", feature = "macros"))]
=======
#[cfg(any(feature = "rt-threaded", feature = "macros", feature = "stream"))]
>>>>>>> ab24a655
mod rand;

cfg_rt_threaded! {
    mod pad;
    pub(crate) use pad::CachePadded;

    pub(crate) use rand::FastRand;

    mod try_lock;
    pub(crate) use try_lock::TryLock;
}

#[cfg(any(feature = "macros", feature = "stream"))]
#[cfg_attr(not(feature = "macros"), allow(unreachable_pub))]
pub use rand::thread_rng_n;<|MERGE_RESOLUTION|>--- conflicted
+++ resolved
@@ -3,13 +3,9 @@
     pub(crate) mod slab;
 }
 
-<<<<<<< HEAD
 pub(crate) mod linked_list;
 
-#[cfg(any(feature = "rt-threaded", feature = "macros"))]
-=======
 #[cfg(any(feature = "rt-threaded", feature = "macros", feature = "stream"))]
->>>>>>> ab24a655
 mod rand;
 
 cfg_rt_threaded! {
